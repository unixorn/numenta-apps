--- conflicted
+++ resolved
@@ -239,16 +239,9 @@
       git.resetHard(nupicCoreSha)
       runWithOutput("mkdir -p build/scripts", env, logger)
       with changeToWorkingDir("build/scripts"):
-<<<<<<< HEAD
-        pythonLibrary = "{}/libpython2.7.so".format(sysconfig.get_config_var('LIBDIR'))
-        runWithOutput(("cmake ../../src -DCMAKE_INSTALL_PREFIX=../release "
-                      "-DPYTHON_LIBRARY=`python -c \"import sysconfig; print "
-                      "sysconfig.get_config_var('LIBDIR'),\"`/libpython2.7.so"),
-=======
         runWithOutput(("cmake ../../src -DCMAKE_INSTALL_PREFIX=../release "
                        "-DPYTHON_LIBRARY=`python -c \"import sysconfig; print "
                        "sysconfig.get_config_var('LIBDIR'),\"`/libpython2.7.so"),
->>>>>>> e72ada69
                       env, logger)
         runWithOutput("make -j 4", env, logger)
         runWithOutput("make install", env, logger)
