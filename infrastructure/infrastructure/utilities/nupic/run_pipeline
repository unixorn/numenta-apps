#!/usr/bin/env python
# ----------------------------------------------------------------------
# Numenta Platform for Intelligent Computing (NuPIC)
# Copyright (C) 2015, Numenta, Inc.  Unless you have purchased from
# Numenta, Inc. a separate commercial license for this software code, the
# following terms and conditions apply:
#
# This program is free software: you can redistribute it and/or modify
# it under the terms of the GNU Affero Public License version 3 as
# published by the Free Software Foundation.
#
# This program is distributed in the hope that it will be useful,
# but WITHOUT ANY WARRANTY; without even the implied warranty of
# MERCHANTABILITY or FITNESS FOR A PARTICULAR PURPOSE.
# See the GNU Affero Public License for more details.
#
# You should have received a copy of the GNU Affero Public License
# along with this program.  If not, see http://www.gnu.org/licenses.
#
# http://numenta.org/licenses/
# ----------------------------------------------------------------------

"""
  NuPIC pipeline script
"""

"""
Workflow of the NuPIC pipeline.

For each commit to NuPIC
  - read NUPIC_CORE_SHA from .nupic_modules
  - check (local_cache) if NUPIC_CORE_SHA has been built previously
    - if YES
      - set NUPIC_CORE_PATH to /var/build/nupic.core/NUPIC_CORE_SHA
    - if NO
      - check if tarballed NUPIC_CORE_SHA build exists
        - if YES
          - untar it to /var/build/nupic.core/NUPIC_CORE_SHA
          - set NUPIC_CORE_PATH to /var/build/nupic.core/NUPIC_CORE_SHA
        - if NO
          - set NEW_NUPIC_CORE to TRUE
          - fetch nupic.core
          - build nupic.core
          - copy the build to /var/build/nupic.core/NUPIC_CORE_SHA
          - set NUPIC_CORE_PATH to /var/build/nupic.core/NUPIC_CORE_SHA
  - build NuPIC, provide /var/build/nupic.core/NUPIC_CORE_SHA as NUPIC_CORE_PATH
    to CMAKE_OPTIONS
  - test NuPIC
    - if tests pass,
      - tar nupic.core and upload to S3 (for use by another slave),
        if it was built in this run i.e. NEW_NUPIC_CORE is set to TRUE
      - cache NuPIC to /var/build/nupic/SHA
      - package NuPIC
      - notify
    - if tests fail
      - notify

"""

import argparse
import os

from pkg_resources import resource_stream

import yaml

from infrastructure.utilities import git
from infrastructure.utilities import jenkins
from infrastructure.utilities import diagnostics
from infrastructure.utilities.env import prepareEnv
from infrastructure.utilities.exceptions import PipelineError
from infrastructure.utilities.nupic.build_commands import (
  checkIfProjectExistsLocallyForSHA,
  fullBuild)

g_config = yaml.load(resource_stream(__name__,
                                     "../../../conf/nupic/config.yaml"))
g_logger = None


def addAndParseArgs():
  """
    Parse the command line arguments

    :returns: A tuple consisting of build workspace, NuPIC remote, NuPIC branch,
              NuPIC SHA

    :rtype: tuple(string, string, string, string)

    :raises parser.error:
      In case wrong combination of arguments or arguments are missing.
  """
  parser = argparse.ArgumentParser(description=("Build tool for NuPIC. To "
                                                "create a release version, set "
                                                "both --nupic-branch and "
                                                "--nupic-sha to a git release "
                                                "tag (e.g., 0.2.3) that already"
                                                " exists in NuPIC."))
  parser.add_argument("--build-workspace",
                      dest="buildWorkspace",
                      type=str,
                      default=os.environ.get("BUILD_WORKSPACE"),
                      help="Common build directory for NuPIC, "
                           "overrides $BUILD_WORKSPACE env var if set.")
  parser.add_argument("--nupic-remote",
                      dest="nupicRemote",
                      type=str,
                      default="git@github.com:numenta/nupic.git",
                      help="Which NuPIC remote to build from, e.g., "
                           "git@github.com:numenta/nupic.git")
  parser.add_argument("--nupic-branch",
                      dest="nupicBranch",
                      type=str,
                      default="master",
                      help="The NuPIC branch to add in deploy track")
  parser.add_argument("--sha",
                      dest="nupicSha",
                      type=str,
                      help="The NuPIC SHA that needs to be built.")
  parser.add_argument("--nupic-core-remote",
                      dest="nupicCoreRemote",
                      type=str,
                      default="",
                      help="Which NuPIC Core remote to build from, e.g., "
                           "git@github.com:numenta/nupic.core.git")
  parser.add_argument("--sha-core",
                      dest="nupicCoreSha",
                      type=str,
                      default="None",
                      help="The NuPIC Core SHA that needs to be built.")
  parser.add_argument("--log",
                      dest="logLevel",
                      type=str,
                      default="warning",
                      choices=diagnostics.LOG_LEVELS,
                      help="Logging level, by default it takes warning")

  args = vars(parser.parse_args())

  global g_logger
  g_logger = diagnostics.initPipelineLogger(name="build",
                                            logLevel=args["logLevel"])

  buildWorkspace = args["buildWorkspace"]
  if not buildWorkspace:
    baseDir = jenkins.getWorkspace(logger=g_logger)
    buildNumber = jenkins.getBuildNumber(logger=g_logger)
    try:
      buildWorkspace = baseDir + "/build-%s" % buildNumber
      os.makedirs(buildWorkspace)
      args["buildWorkspace"] = buildWorkspace
    except:
      raise PipelineError("Could not create the build workspace.")

  if buildWorkspace:
    return args
  else:
    parser.error("Either set the WORKSPACE env var, or pass the "
                 "--build-workspace parameter")



def main():
  """
    Entry point to run the nupic pipeline

  """
  args = addAndParseArgs()

  env = prepareEnv(args["buildWorkspace"], None, os.environ)
  diagnostics.printEnv(env=env, logger=g_logger)

  if not args["nupicSha"]:
<<<<<<< HEAD
    args["nupicSha"] = \
      git.getShaFromRemoteBranch(gitRemoteRepo=args["nupicRemote"],
                                 gitRemoteBranch=args["nupicBranch"],
                                 logger=g_logger)

  if not checkIfProjectExistsLocallyForSHA("nupic", args["nupicSha"], g_logger):
    fullBuild(env=env,
              buildWorkspace=args["buildWorkspace"],
              nupicRemote=args["nupicRemote"],
              nupicBranch=args["nupicBranch"],
              nupicSha=args["nupicSha"],
              nupicCoreRemote=args["nupicCoreRemote"],
              nupicCoreSha=args["nupicCoreSha"],
              logger=g_logger)
=======
    args["nupicSha"] = git.getShaFromRemoteBranch(args["nupicRemote"],
                                                  args["nupicBranch"])

  if not checkIfProjectExistsLocallyForSHA("nupic", args["nupicSha"], g_logger):
    fullBuild(env, args["buildWorkspace"], args["nupicRemote"],
              args["nupicBranch"], args["nupicSha"], args["nupicCoreRemote"],
              args["nupicCoreSha"], g_logger)
>>>>>>> 1cdfb7f0
  else:
    g_logger.info("Skipping NuPIC build for SHA : %s", args["nupicSha"])



if __name__ == "__main__":
  main()<|MERGE_RESOLUTION|>--- conflicted
+++ resolved
@@ -171,7 +171,6 @@
   diagnostics.printEnv(env=env, logger=g_logger)
 
   if not args["nupicSha"]:
-<<<<<<< HEAD
     args["nupicSha"] = \
       git.getShaFromRemoteBranch(gitRemoteRepo=args["nupicRemote"],
                                  gitRemoteBranch=args["nupicBranch"],
@@ -186,15 +185,6 @@
               nupicCoreRemote=args["nupicCoreRemote"],
               nupicCoreSha=args["nupicCoreSha"],
               logger=g_logger)
-=======
-    args["nupicSha"] = git.getShaFromRemoteBranch(args["nupicRemote"],
-                                                  args["nupicBranch"])
-
-  if not checkIfProjectExistsLocallyForSHA("nupic", args["nupicSha"], g_logger):
-    fullBuild(env, args["buildWorkspace"], args["nupicRemote"],
-              args["nupicBranch"], args["nupicSha"], args["nupicCoreRemote"],
-              args["nupicCoreSha"], g_logger)
->>>>>>> 1cdfb7f0
   else:
     g_logger.info("Skipping NuPIC build for SHA : %s", args["nupicSha"])
 
