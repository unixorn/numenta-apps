{
  "name": "unicorn",
  "version": "0.0.1",
  "description": "Numenta Unicorn Cross-platform HTM Example Desktop Application",
  "main": "js/main/loader.js",
  "browser": {
    "source-map-support": false
  },
  "engines": {
    "node": "5.1.1",
    "npm": "2.14.12"
  },
  "os": [
    "darwin",
    "linux",
    "win32"
  ],
  "cpu": [
    "x64"
  ],
  "private": true,
  "scripts": {
    "prebuild": "npm run clean && npm install && npm run prepare",
    "build": "npm run electron:packager",
<<<<<<< HEAD
    "check": "npm install && npm prune && npm outdated -depth 0",
    "clean": "npm run clean:docs && npm run clean:build:osx && npm run clean:webpack && npm run clean:npm",
    "clean:build:osx": "rm -rf dist/ && rm -rf backend/unicorn_backend/nupic/",
=======
    "check": "npm install && npm outdated -depth 0",
    "clean": "npm run clean:docs && npm run clean:build && npm run clean:webpack && npm run clean:npm",
    "clean:build": "rimraf dist/ && rimraf backend/unicorn_backend/nupic/",
>>>>>>> 07d9e043
    "clean:db:osx": "rm -f $HOME/Library/Application\\ Support/unicorn/database/*",
    "clean:docs": "rimraf js/docs/",
    "clean:npm": "rimraf node_modules/",
    "clean:webpack": "rimraf js/browser/assets/bundle/*",
    "desktop": "npm run dev",
    "dev": "npm run prepare && npm run electron",
    "dev:debug": "npm run prepare && npm run electron:debug",
    "docs": "npm run docs:build && npm run docs:open",
    "docs:build": "esdoc -c js/config/ESDoc.json",
    "docs:open": "open-url file://${PWD}/js/docs/index.html",
    "electron": "electron .",
    "electron:debug": "electron --debug=5858 .",
    "electron:packager": "electron-packager . Unicorn --arch=x64 --icon=js/assets/icons/unicorn.icns --ignore=.git --ignore=node_modules/electron-* --overwrite --platform=darwin --prune --version=0.33.3 --sign=$UNICORN_CERT_DEV_APPLE",
    "lint": "eslint --ext=js --ext=jsx js/ tests/js/",
    "node-inspector": "node-inspector",
    "prepare": "npm run lint && webpack",
    "pretest": "npm run prepare",
    "test": "npm run test:unit && npm run test:integration",
    "test:integration": "mocha --opts tests/js/mocha.opts tests/js/integration",
    "pretest:pipeline": "npm run prepare",
    "test:pipeline": "npm run test:pipeline:unit && npm run test:pipeline:integration",
    "test:pipeline:integration": "mocha --opts tests/js/mocha.pipeline.opts tests/js/integration",
    "test:pipeline:unit": "mocha --opts tests/js/mocha.pipeline.opts tests/js/unit",
    "test:unit": "mocha --opts tests/js/mocha.opts tests/js/unit"
  },
  "repository": {
    "type": "git",
    "url": "https://github.com/numenta/numenta-apps/tree/master/unicorn"
  },
  "keywords": [
    "Unicorn",
    "Numenta",
    "Hierarchical",
    "Temporal",
    "Memory",
    "HTM",
    "Machine",
    "Intelligence",
    "Desktop",
    "Application"
  ],
  "homepage": "http://numenta.com",
  "bugs": "https://github.com/numenta/numenta-apps/issues",
  "author": {
    "name": "Numenta",
    "email": "info@numenta.com",
    "url": "http://numenta.com"
  },
  "license": "SEE LICENSE IN LICENSE.txt",
  "dependencies": {
    "bunyan": "1.5.1",
    "convert-newline": "0.0.5",
    "csv-streamify": "3.0.3",
    "dygraphs": "1.1.1",
    "fluxible": "1.0.3",
    "fluxible-addons-react": "0.2.3",
    "is-electron-renderer": "2.0.0",
    "js-csp": "0.5.0",
    "json2csv-stream": "0.1.3",
    "jsonschema": "1.0.3",
    "level-sublevel": "6.5.4",
    "leveldown": "1.4.4",
    "levelup": "1.3.1",
    "material-ui": "0.14.4",
    "moment": "2.11.2",
    "nconf": "0.8.4",
    "react": "0.14.7",
    "react-addons-create-fragment": "0.14.7",
    "react-addons-pure-render-mixin": "0.14.7",
    "react-addons-transition-group": "0.14.7",
    "react-addons-update": "0.14.7",
    "react-dom": "0.14.7",
    "react-tap-event-plugin": "0.2.2",
    "roboto-fontface": "0.4.2"
  },
  "optionalDependencies": {
    "portable_python_darwin": "https://ci.numenta.com/browse/UN-UN/latestSuccessful/artifact/BOX/portable_python/portable_python.tar.gz",
    "portable_python_win32": "https://ci.numenta.com/browse/UN-UN/latestSuccessful/artifact/JOB1/portable_python/portable_python.tar.gz"
  },
  "devDependencies": {
    "babel-core": "6.5.1",
    "babel-eslint": "4.1.8",
    "babel-loader": "6.2.2",
    "babel-plugin-add-module-exports": "0.1.2",
    "babel-plugin-transform-decorators-legacy": "1.3.4",
    "babel-polyfill": "6.5.0",
    "babel-preset-es2015-node5": "1.1.2",
    "babel-preset-react": "6.5.0",
    "babel-preset-stage-0": "6.5.0",
    "css-loader": "0.23.1",
    "electron-debug": "0.5.1",
    "electron-packager": "5.2.1",
    "electron-prebuilt": "0.36.7",
    "escope": "3.4.0",
    "esdoc": "0.4.4",
    "esdoc-es7-plugin": "0.0.3",
    "eslint": "1.10.3",
    "eslint-plugin-react": "3.16.1",
    "file-loader": "0.8.5",
    "json-loader": "0.5.4",
    "lev": "3.3.1",
    "mocha": "2.4.5",
    "node-inspector": "0.12.6",
    "open-url": "2.0.2",
    "source-map-support": "0.4.0",
    "style-loader": "0.13.0",
    "url-loader": "0.5.7",
    "webpack": "1.12.13"
  }
}<|MERGE_RESOLUTION|>--- conflicted
+++ resolved
@@ -22,16 +22,10 @@
   "scripts": {
     "prebuild": "npm run clean && npm install && npm run prepare",
     "build": "npm run electron:packager",
-<<<<<<< HEAD
-    "check": "npm install && npm prune && npm outdated -depth 0",
-    "clean": "npm run clean:docs && npm run clean:build:osx && npm run clean:webpack && npm run clean:npm",
-    "clean:build:osx": "rm -rf dist/ && rm -rf backend/unicorn_backend/nupic/",
-=======
     "check": "npm install && npm outdated -depth 0",
-    "clean": "npm run clean:docs && npm run clean:build && npm run clean:webpack && npm run clean:npm",
-    "clean:build": "rimraf dist/ && rimraf backend/unicorn_backend/nupic/",
->>>>>>> 07d9e043
-    "clean:db:osx": "rm -f $HOME/Library/Application\\ Support/unicorn/database/*",
+    "clean": "npm instal rimraf && npm run clean:docs && npm run clean:build && npm run clean:webpack && npm run clean:npm",
+	"clean:build": "rimraf dist/ && rimraf backend/unicorn_backend/nupic/",
+    "clean:db:osx": "rm -rf dist/ && rm -f $HOME/Library/Application\\ Support/unicorn/database/*",
     "clean:docs": "rimraf js/docs/",
     "clean:npm": "rimraf node_modules/",
     "clean:webpack": "rimraf js/browser/assets/bundle/*",
