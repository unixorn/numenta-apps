// Copyright © 2016, Numenta, Inc. Unless you have purchased from
// Numenta, Inc. a separate commercial license for this software code, the
// following terms and conditions apply:
//
// This program is free software: you can redistribute it and/or modify it under
// the terms of the GNU Affero Public License version 3 as published by the
// Free Software Foundation.
//
// This program is distributed in the hope that it will be useful, but WITHOUT
// ANY WARRANTY; without even the implied warranty of MERCHANTABILITY or FITNESS
// FOR A PARTICULAR PURPOSE. See the GNU Affero Public License for more details.
//
// You should have received a copy of the GNU Affero Public License along with
// this program. If not, see http://www.gnu.org/licenses.
//
// http://numenta.org/licenses/

import connectToStores from 'fluxible-addons-react/connectToStores';
import React from 'react';

import Chart from './Chart';
import {DATA_FIELD_INDEX} from '../lib/Constants';
import MetricStore from '../stores/MetricStore';
import MetricDataStore from '../stores/MetricDataStore';
import ModelStore from '../stores/ModelStore';
import ModelDataStore from '../stores/ModelDataStore';
<<<<<<< HEAD
import RangeSelectorBarChart from '../lib/Dygraphs/RangeSelectorBarChartPlugin';
import d3 from 'd3-scale';

const {
  DATA_INDEX_TIME, DATA_INDEX_VALUE, DATA_INDEX_ANOMALY
  } = DATA_FIELD_INDEX;

/**
 * Merge two sorted arrays to create a new sorted array.
 * @param {Array} a - sorted array
 * @param {Array} b - sorted array
 * @param {Function} compareFunction - returns a negative number if arg1 < arg2
 * @returns {Array} - new sorted array
 */
function sortedMerge(a, b, compareFunction) {
  if (!a && !b) return [];
  if (!a) return b;
  if (!b) return a;

  let ret = [];
  let j = 0;

  for (let i = 0; i < a.length; i++) {
    for (; compareFunction(b[j], a[i]) < 0; j++) {
      ret.push(b[j]);
    }
    ret.push(a[i]);
  }

  for (; j < b.length; j++) {
    ret.push(b[j]);
  }

  return ret;
}
=======
>>>>>>> 48799da4

const {DATA_INDEX_TIME, DATA_INDEX_VALUE} = DATA_FIELD_INDEX;

/**
 * Use a heuristic to compute the gap threshold which will be used to represent
 * timestamp gaps in the data.
 *
 * Heuristic for gap threshold:
 *
 * (1) Compute all the time-deltas between points.
 * (2) Find the 10th percentile of non-zero time-deltas and multiply it by the
 *     maximum number of missing anomaly bars (i.e. timestamp gaps in model
 *     results). Using the 10th percentile instead of the min time-delta value
 *     allows to be less sensitive to very small outliers.
 *
 * The result is the gap threshold.
 *
 * @param {Array} data - Array of arrays: [[time, ...], [time, ...], ...]
 * @returns {Array} - Tuple:
 *                    number: gap threshold
 *                    number: minimum time delta
 */
function computeGapThreshold(data) {
  let deltas = [];
  for (let i = 1; i < data.length; i++) {
    let delta = data[i][DATA_INDEX_TIME] - data[i - 1][DATA_INDEX_TIME];
    if (delta > 0) {
      deltas.push(delta);
    }
  }
  deltas.sort((a, b) => a - b);

  let percentile = 0.1;
  let smallTimestampGap = deltas[Math.floor(deltas.length * percentile)];
  let maxMissingBars = 2;
  let gapThreshold = (1 + maxMissingBars) * smallTimestampGap;
  return gapThreshold;
}


/**
 * Detect gaps in timestamps in the data. Lines will be drawn for every
 * time-delta that is less than the gap threshold.
 *
 * At each gap, insert [midpointOfGap, vals[0], vals[1], ...] as a new datum.
 *
 * @param {Array} data - Array of arrays: [[time, ...], [time, ...], ...]
 * @param {Array} vals - Values concatenated to timestamp at every single gap
 * @param {Number} gapThreshold - Lines will be drawn for every time-delta that
 *                                is less than the gap threshold.
 * @returns {Array} - data with gap values inserted
 */
function insertIntoGaps(data, vals, gapThreshold) {
  let newData = [];
  data.forEach((item, rowid) => {
    newData.push(item);

    if (rowid + 1 < data.length) {
      let curr = item[DATA_INDEX_TIME];
      let next = data[rowid + 1][DATA_INDEX_TIME];
      let delta = next - curr;
      if (delta > gapThreshold) {
        let gapItem = [curr + delta / 2].concat(vals);
        newData.push(gapItem);
      }
    }
  });

  return newData;
}

<<<<<<< HEAD

/**
 * Compute Dygraphs input from the metric and model data.
 *
 * If there are modelRecords, the return value will contain properly formatted
 * model records, possibly with nonaggregated raw metric records inserted.
 *
 * If there are no modelRecords, the return value will contain properly
 * formatted raw metric records.
 *
 * In all cases, gaps are detected. NaN values are inserted to designate gaps.
 *
 * @param {Array} metricRecords - Input data record list, raw metric data.
 * @param {Array} modelRecords - Input data record list, model data.
 * @param {boolean} aggregated - Whether the model is aggregated.
 * @param {boolean} rawDataInBackground - Whether the raw data should be drawn
 *                                        (in addition to the aggregated data)
 * @returns {Array} - Tuple:
 *                    Array: Dygraphs multi-dimensional array
 *                    Array: The x values in the prepared data
 *                    Array: The y values in the prepared data
 *                    number: The minimum timestep delta in the model records,
 *                            or in the metric records as a fallback
 * @see http://dygraphs.com/tests/independent-series.html
 */
function prepareData(
  metricRecords, modelRecords, aggregated, rawDataInBackground) {
  let xValues = [];
  let yValues = [];

  let [gapThreshold, minDelta] = computeGapThreshold(modelRecords.length > 0
                                                     ? modelRecords
                                                     : metricRecords);

  let modelChartData = null;
  if (modelRecords.length) {
    modelRecords.forEach((item) => {
      xValues.push(item[DATA_INDEX_TIME]);
      yValues.push(item[DATA_INDEX_VALUE]);
    });

    if (rawDataInBackground) {
      modelChartData = modelRecords.map(
        (item) => [item[DATA_INDEX_TIME],
          item[DATA_INDEX_VALUE],
          null]);

      modelChartData = insertIntoGaps(modelChartData,
        [NaN, null], gapThreshold);
    } else {
      modelChartData = modelRecords.map(
        (item) => [item[DATA_INDEX_TIME],
          item[DATA_INDEX_VALUE]]);

      modelChartData = insertIntoGaps(modelChartData,
        [NaN], gapThreshold);
    }
  }

  let rawChartData = null;
  if (metricRecords.length && (!modelRecords.length || rawDataInBackground)) {
    metricRecords.forEach((item) => {
      xValues.push(item[DATA_INDEX_TIME]);
      yValues.push(item[DATA_INDEX_VALUE]);
    });

    if (rawDataInBackground) {
      rawChartData = metricRecords.map(
        (item) => [item[DATA_INDEX_TIME],
          null,
          item[DATA_INDEX_VALUE]]);

      rawChartData = insertIntoGaps(rawChartData,
        [null, NaN], gapThreshold);
    } else {
      rawChartData = metricRecords.map(
        (item) => [item[DATA_INDEX_TIME],
          item[DATA_INDEX_VALUE]]);

      rawChartData = insertIntoGaps(rawChartData,
        [NaN], gapThreshold);
    }
  }

  let data = sortedMerge(
    modelChartData, rawChartData,
    (a, b) => a[DATA_INDEX_TIME].getTime() - b[DATA_INDEX_TIME].getTime());

  return [data, xValues, yValues, minDelta];
}

/**
 * Determine an x scale using the current x scale and the model data.
 *
 * @param {Object} context - a ModelData instance
 * @param {Dygraph} g - a Dygraph instance
 * @returns {Array} the new x extent [min, max]
 */
function xScaleCalculate(context, g) {
  // Set a zoom limit.
  let dateWindow = g.xAxisRange();
  let adjusted = [dateWindow[0], dateWindow[1]];
  let {modelData} = context.props;

  /* eslint-disable max-depth */
  if (modelData.data.length) {
    let data = modelData.data;

    // When there are only a few results, Dygraphs adds some padding.
    adjusted[0] = Math.max(adjusted[0], data[0][DATA_INDEX_TIME]);

    // Must be zoomed out enough that the space is filled with anomaly bars.
    let anomalyBarCount = g.canvas_.offsetWidth / ANOMALY_BAR_WIDTH;
    let minSpread = context._minTimeDelta * anomalyBarCount;
    let discrepancy = minSpread - (adjusted[1] - adjusted[0]);
    if (discrepancy > 0) {
      if (context._previousDateWindow &&
          (context._previousDateWindow[0] === adjusted[0] ||
           context._previousDateWindow[1] === adjusted[1]) &&
          minSpread <= (context._previousDateWindow[1] -
                        context._previousDateWindow[0])) {
        // If the old window was good and it partly matches the current window,
        // just use it.
        adjusted[0] = context._previousDateWindow[0];
        adjusted[1] = context._previousDateWindow[1];
      } else {
        // Grow both sides, trying to hold the midpoint constant.
        adjusted[0] = Math.max(data[0][DATA_INDEX_TIME],
                               adjusted[0] - discrepancy/2);
        adjusted[1] = Math.min(data[data.length-1][DATA_INDEX_TIME],
                               adjusted[1] + discrepancy/2);
        discrepancy = minSpread - (adjusted[1] - adjusted[0]);
        if (discrepancy > 0) {
          // One of the sides hit the end. Put the remainder on the other side.
          adjusted[0] = Math.max(data[0][DATA_INDEX_TIME],
                                 adjusted[0] - discrepancy);
          adjusted[1] = Math.min(data[data.length-1][DATA_INDEX_TIME],
                                 adjusted[1] + discrepancy);
          discrepancy = minSpread - (adjusted[1] - adjusted[0]);
          if (discrepancy > 0) {
            // Both sides hit the end.
            // Force extra space to the right.
            adjusted[1] += discrepancy;
          }
        }
      }
    }

    let spread = adjusted[1] - adjusted[0];
    if (spread !== minSpread) {
      // It's not at the max zoom. This might have come from a user interaction
      // on the chart, encapsulated by Dygraphs. Record the zoom level.
      let zoomLevel =
            spread / (data[data.length - 1][DATA_INDEX_TIME].getTime() -
                      data[0][DATA_INDEX_TIME].getTime());

      // Don't cause a render. It would be nice to update the zoom text, but
      // it's very broken if a chart render causes a chart render.
      context._zoomOverride = zoomLevel;
    }
  }

  context._previousDateWindow = adjusted;
  return adjusted;
}

/**
 * Determine a y scale using the seen and unseen y values.
 *
 * Current strategy: use the minimum and maximum for the entire time series.
 * Additionally, make room for green anomaly bars.
 *
 * @param {Object} context - a ModelData instance
 * @param {Dygraph} g - a Dygraph instance
 * @returns {Array} the new y extent [min, max]
 */
function yScaleCalculate(context, g) {
  let {modelData} = context.props;

  let paddingPx = 2;
  let height = g.canvas_.offsetHeight;
  let range = [height - paddingPx, paddingPx];
  if (modelData.data && modelData.data.length) {
    range[0] -= anomalyScale(0) * height;
  }

  // Use d3's 'nice' so that small changes in the domain don't cause the scale
  // to change.
  let y = d3.scaleLinear()
        .domain(context._yExtent)
        .range(range)
        .nice();

  // Compute updated domain.
  return [y.invert(height), y.invert(0)];
}

function onChartResize(context) {
  // Get chart actual width used to calculate the initial number of bars
  let modelId = context.props.modelId;
  let chart = ReactDOM.findDOMNode(context.refs[`chart-${modelId}`]);
  context.setState({chartWidth: chart.offsetWidth});
}

=======
>>>>>>> 48799da4
/**
 * React Component for sending Model Data from Model component to
 *  Chart component.
 */
@connectToStores([MetricStore, MetricDataStore, ModelStore, ModelDataStore],
  (context, props) => {
    let modelId = props.modelId;
    let metric = context.getStore(MetricStore).getMetric(modelId);
    let metricData = context.getStore(MetricDataStore).getData(modelId);
    let model = context.getStore(ModelStore).getModel(modelId);
    let modelData = context.getStore(ModelDataStore).getData(modelId);
    return {metric, metricData, model, modelData, modelId};
  }
)
export default class ModelData extends React.Component {

  static get contextTypes() {
    return {
      getConfigClient: React.PropTypes.func,
      getStore: React.PropTypes.func,
      muiTheme: React.PropTypes.object
    };
  }

  static get propTypes() {
    return {
      modelId: React.PropTypes.string.isRequired,
      showNonAgg: React.PropTypes.bool
    };
  }

  constructor(props, context) {
    super(props, context);
    this._config = this.context.getConfigClient();

    this._styles = {
      container: {
        position: 'relative'
<<<<<<< HEAD
      },
      legend: {
        section: {
          height: '1rem',
          fontSize: 12
        },
        label: {
          float: 'left'
        }
      },
      zoom: {
        section: {
          height: '1rem',
          fontSize: 12,
          float: 'right'
        },
        label: {
          color: muiTheme.rawTheme.palette.accent3Color,
          paddingRight: '1rem',
          fontWeight: 'bold'
        },
        link: {
          color: muiTheme.rawTheme.palette.primary1Color,
          paddingRight: '0.5rem',
          textDecoration: 'underline',
          cursor: 'pointer'
        },
        linkActive: {
          color: muiTheme.rawTheme.palette.textColor,
          paddingRight: '0.5rem',
          textDecoration: 'none',
          cursor: 'default'
        }
      }
    }

    this._xScaleCalculate = function (context, dygraph) {
      return xScaleCalculate(context, dygraph);
    }.bind(null, this);

    this._yScaleCalculate = function (context, dygraph) {
      return yScaleCalculate(context, dygraph);
    }.bind(null, this);

    this._onChartResize = onChartResize.bind(null, this);

    // Dygraphs Chart Options: Global and per-Series/Axis settings.
    this._chartOptions = {
      // Dygraphs global chart options
      options: {
        axisLineColor: muiTheme.rawTheme.palette.accent4Color,
        connectSeparatedPoints: true,  // required for raw+agg overlay
        interactionModel: chartInteraction,
        labelsShowZeroValues: true,
        labelsDiv: `legend-${props.modelId}`,
        plugins: [RangeSelectorBarChart],
        rangeSelectorPlotFillColor: muiTheme.rawTheme.palette.primary1FadeColor,
        rangeSelectorPlotStrokeColor: muiTheme.rawTheme.palette.primary1Color,
        showRangeSelector: true,
        underlayCallback: function (context, ...args) {
          axesCustomLabelsUnderlay(context, ...args);
          anomalyBarChartUnderlay(context, ...args);
        }.bind(null, this),
        xRangePad: 0,
        yRangePad: 0
      },

      // main value data chart line (could be either Raw OR Aggregated data)
      value: {
        labels: ['Time', 'Value'],
        axes: {
          x: {
            axisLabelOverflow: false,
            axisLabelWidth: 0,
            drawAxis: false,
            drawGrid: false,
            valueFormatter: (time) => moment.utc(time).format('llll')
          },
          y: {
            axisLabelOverflow: false,
            axisLabelWidth: 0,
            drawAxis: false,
            drawGrid: false,
            valueFormatter: ::this._legendValueFormatter
          }
        },
        series: {
          Value: {
            axis: 'y',
            color: muiTheme.rawTheme.palette.primary2Color,  // dark blue
            independentTicks: false,
            showInRangeSelector: true,  // plot alone in range selector
            strokeWidth: 2
          }
        }
      },

      // non-aggregated line chart overlay on top of aggregated data line chart
      raw: {
        labels: ['NonAggregated'],
        series: {
          NonAggregated: {
            axis: 'y',
            color: muiTheme.rawTheme.palette.primary1Color,  // light blue
            independentTicks: false,
            showInRangeSelector: false,
            strokeWidth: 2
          }
        }
=======
>>>>>>> 48799da4
      }
    };
  } // constructor

  shouldComponentUpdate(nextProps, nextState) {
    let {model, modelData, showNonAgg} = this.props;

    // allow chart to switch between "show non-agg data" toggle states
    if (showNonAgg !== nextProps.showNonAgg) {
      return true;
    }

    // Only update if the model is visible and model data has changed
    if (model.visible && modelData.data.length) {
      return modelData.modified !== nextProps.modelData.modified ||
        this.props.model.active !== nextProps.model.active;
    }

    return true;
  }

  componentWillReceiveProps(nextProps) {
    this._calculateState(nextProps);
  }

  _calculateState(props) {
    let {metric, metricData, model, modelData, showNonAgg} = props;

    metric.dataSize = metricData.length;
    model.dataSize = modelData.data.length;

    const rawDataInBackground = (modelData.data.length &&
                                 model.aggregated &&
                                 showNonAgg);

    if (model.dataSize) {
      this._values = modelData.data.map((v) => [v[DATA_INDEX_TIME],
                                                v[DATA_INDEX_VALUE]]);
      let gapThreshold = computeGapThreshold(this._values);
      this._values = insertIntoGaps(this._values, [NaN], gapThreshold);

      if (rawDataInBackground) {
        this._values2 =
          insertIntoGaps(metricData.map((v) => [v[DATA_INDEX_TIME],
                                                v[DATA_INDEX_VALUE]]),
                         [NaN], gapThreshold);
      } else {
        this._values2 = [];
      }
    } else {
      this._values = metricData.map((v) => [v[DATA_INDEX_TIME],
                                            v[DATA_INDEX_VALUE]]);
      let gapThreshold = computeGapThreshold(this._values);
      this._values = insertIntoGaps(this._values, [NaN], gapThreshold);
      this._values2 = [];
    }
  }

  componentWillMount() {
    this._calculateState(this.props);
  }

  render() {
    let {model, modelData, metric, modelId} = this.props;

    return (
      <div style={this._styles.container}>
        <section>
          <Chart ref={`chart-${modelId}`}
                 values={this._values}
                 values2={this._values2}
                 model={model}
                 modelData={modelData.data}
                 metric={metric}
           />
        </section>
      </div>
    );
  }
}<|MERGE_RESOLUTION|>--- conflicted
+++ resolved
@@ -24,44 +24,6 @@
 import MetricDataStore from '../stores/MetricDataStore';
 import ModelStore from '../stores/ModelStore';
 import ModelDataStore from '../stores/ModelDataStore';
-<<<<<<< HEAD
-import RangeSelectorBarChart from '../lib/Dygraphs/RangeSelectorBarChartPlugin';
-import d3 from 'd3-scale';
-
-const {
-  DATA_INDEX_TIME, DATA_INDEX_VALUE, DATA_INDEX_ANOMALY
-  } = DATA_FIELD_INDEX;
-
-/**
- * Merge two sorted arrays to create a new sorted array.
- * @param {Array} a - sorted array
- * @param {Array} b - sorted array
- * @param {Function} compareFunction - returns a negative number if arg1 < arg2
- * @returns {Array} - new sorted array
- */
-function sortedMerge(a, b, compareFunction) {
-  if (!a && !b) return [];
-  if (!a) return b;
-  if (!b) return a;
-
-  let ret = [];
-  let j = 0;
-
-  for (let i = 0; i < a.length; i++) {
-    for (; compareFunction(b[j], a[i]) < 0; j++) {
-      ret.push(b[j]);
-    }
-    ret.push(a[i]);
-  }
-
-  for (; j < b.length; j++) {
-    ret.push(b[j]);
-  }
-
-  return ret;
-}
-=======
->>>>>>> 48799da4
 
 const {DATA_INDEX_TIME, DATA_INDEX_VALUE} = DATA_FIELD_INDEX;
 
@@ -133,213 +95,6 @@
   return newData;
 }
 
-<<<<<<< HEAD
-
-/**
- * Compute Dygraphs input from the metric and model data.
- *
- * If there are modelRecords, the return value will contain properly formatted
- * model records, possibly with nonaggregated raw metric records inserted.
- *
- * If there are no modelRecords, the return value will contain properly
- * formatted raw metric records.
- *
- * In all cases, gaps are detected. NaN values are inserted to designate gaps.
- *
- * @param {Array} metricRecords - Input data record list, raw metric data.
- * @param {Array} modelRecords - Input data record list, model data.
- * @param {boolean} aggregated - Whether the model is aggregated.
- * @param {boolean} rawDataInBackground - Whether the raw data should be drawn
- *                                        (in addition to the aggregated data)
- * @returns {Array} - Tuple:
- *                    Array: Dygraphs multi-dimensional array
- *                    Array: The x values in the prepared data
- *                    Array: The y values in the prepared data
- *                    number: The minimum timestep delta in the model records,
- *                            or in the metric records as a fallback
- * @see http://dygraphs.com/tests/independent-series.html
- */
-function prepareData(
-  metricRecords, modelRecords, aggregated, rawDataInBackground) {
-  let xValues = [];
-  let yValues = [];
-
-  let [gapThreshold, minDelta] = computeGapThreshold(modelRecords.length > 0
-                                                     ? modelRecords
-                                                     : metricRecords);
-
-  let modelChartData = null;
-  if (modelRecords.length) {
-    modelRecords.forEach((item) => {
-      xValues.push(item[DATA_INDEX_TIME]);
-      yValues.push(item[DATA_INDEX_VALUE]);
-    });
-
-    if (rawDataInBackground) {
-      modelChartData = modelRecords.map(
-        (item) => [item[DATA_INDEX_TIME],
-          item[DATA_INDEX_VALUE],
-          null]);
-
-      modelChartData = insertIntoGaps(modelChartData,
-        [NaN, null], gapThreshold);
-    } else {
-      modelChartData = modelRecords.map(
-        (item) => [item[DATA_INDEX_TIME],
-          item[DATA_INDEX_VALUE]]);
-
-      modelChartData = insertIntoGaps(modelChartData,
-        [NaN], gapThreshold);
-    }
-  }
-
-  let rawChartData = null;
-  if (metricRecords.length && (!modelRecords.length || rawDataInBackground)) {
-    metricRecords.forEach((item) => {
-      xValues.push(item[DATA_INDEX_TIME]);
-      yValues.push(item[DATA_INDEX_VALUE]);
-    });
-
-    if (rawDataInBackground) {
-      rawChartData = metricRecords.map(
-        (item) => [item[DATA_INDEX_TIME],
-          null,
-          item[DATA_INDEX_VALUE]]);
-
-      rawChartData = insertIntoGaps(rawChartData,
-        [null, NaN], gapThreshold);
-    } else {
-      rawChartData = metricRecords.map(
-        (item) => [item[DATA_INDEX_TIME],
-          item[DATA_INDEX_VALUE]]);
-
-      rawChartData = insertIntoGaps(rawChartData,
-        [NaN], gapThreshold);
-    }
-  }
-
-  let data = sortedMerge(
-    modelChartData, rawChartData,
-    (a, b) => a[DATA_INDEX_TIME].getTime() - b[DATA_INDEX_TIME].getTime());
-
-  return [data, xValues, yValues, minDelta];
-}
-
-/**
- * Determine an x scale using the current x scale and the model data.
- *
- * @param {Object} context - a ModelData instance
- * @param {Dygraph} g - a Dygraph instance
- * @returns {Array} the new x extent [min, max]
- */
-function xScaleCalculate(context, g) {
-  // Set a zoom limit.
-  let dateWindow = g.xAxisRange();
-  let adjusted = [dateWindow[0], dateWindow[1]];
-  let {modelData} = context.props;
-
-  /* eslint-disable max-depth */
-  if (modelData.data.length) {
-    let data = modelData.data;
-
-    // When there are only a few results, Dygraphs adds some padding.
-    adjusted[0] = Math.max(adjusted[0], data[0][DATA_INDEX_TIME]);
-
-    // Must be zoomed out enough that the space is filled with anomaly bars.
-    let anomalyBarCount = g.canvas_.offsetWidth / ANOMALY_BAR_WIDTH;
-    let minSpread = context._minTimeDelta * anomalyBarCount;
-    let discrepancy = minSpread - (adjusted[1] - adjusted[0]);
-    if (discrepancy > 0) {
-      if (context._previousDateWindow &&
-          (context._previousDateWindow[0] === adjusted[0] ||
-           context._previousDateWindow[1] === adjusted[1]) &&
-          minSpread <= (context._previousDateWindow[1] -
-                        context._previousDateWindow[0])) {
-        // If the old window was good and it partly matches the current window,
-        // just use it.
-        adjusted[0] = context._previousDateWindow[0];
-        adjusted[1] = context._previousDateWindow[1];
-      } else {
-        // Grow both sides, trying to hold the midpoint constant.
-        adjusted[0] = Math.max(data[0][DATA_INDEX_TIME],
-                               adjusted[0] - discrepancy/2);
-        adjusted[1] = Math.min(data[data.length-1][DATA_INDEX_TIME],
-                               adjusted[1] + discrepancy/2);
-        discrepancy = minSpread - (adjusted[1] - adjusted[0]);
-        if (discrepancy > 0) {
-          // One of the sides hit the end. Put the remainder on the other side.
-          adjusted[0] = Math.max(data[0][DATA_INDEX_TIME],
-                                 adjusted[0] - discrepancy);
-          adjusted[1] = Math.min(data[data.length-1][DATA_INDEX_TIME],
-                                 adjusted[1] + discrepancy);
-          discrepancy = minSpread - (adjusted[1] - adjusted[0]);
-          if (discrepancy > 0) {
-            // Both sides hit the end.
-            // Force extra space to the right.
-            adjusted[1] += discrepancy;
-          }
-        }
-      }
-    }
-
-    let spread = adjusted[1] - adjusted[0];
-    if (spread !== minSpread) {
-      // It's not at the max zoom. This might have come from a user interaction
-      // on the chart, encapsulated by Dygraphs. Record the zoom level.
-      let zoomLevel =
-            spread / (data[data.length - 1][DATA_INDEX_TIME].getTime() -
-                      data[0][DATA_INDEX_TIME].getTime());
-
-      // Don't cause a render. It would be nice to update the zoom text, but
-      // it's very broken if a chart render causes a chart render.
-      context._zoomOverride = zoomLevel;
-    }
-  }
-
-  context._previousDateWindow = adjusted;
-  return adjusted;
-}
-
-/**
- * Determine a y scale using the seen and unseen y values.
- *
- * Current strategy: use the minimum and maximum for the entire time series.
- * Additionally, make room for green anomaly bars.
- *
- * @param {Object} context - a ModelData instance
- * @param {Dygraph} g - a Dygraph instance
- * @returns {Array} the new y extent [min, max]
- */
-function yScaleCalculate(context, g) {
-  let {modelData} = context.props;
-
-  let paddingPx = 2;
-  let height = g.canvas_.offsetHeight;
-  let range = [height - paddingPx, paddingPx];
-  if (modelData.data && modelData.data.length) {
-    range[0] -= anomalyScale(0) * height;
-  }
-
-  // Use d3's 'nice' so that small changes in the domain don't cause the scale
-  // to change.
-  let y = d3.scaleLinear()
-        .domain(context._yExtent)
-        .range(range)
-        .nice();
-
-  // Compute updated domain.
-  return [y.invert(height), y.invert(0)];
-}
-
-function onChartResize(context) {
-  // Get chart actual width used to calculate the initial number of bars
-  let modelId = context.props.modelId;
-  let chart = ReactDOM.findDOMNode(context.refs[`chart-${modelId}`]);
-  context.setState({chartWidth: chart.offsetWidth});
-}
-
-=======
->>>>>>> 48799da4
 /**
  * React Component for sending Model Data from Model component to
  *  Chart component.
@@ -378,118 +133,6 @@
     this._styles = {
       container: {
         position: 'relative'
-<<<<<<< HEAD
-      },
-      legend: {
-        section: {
-          height: '1rem',
-          fontSize: 12
-        },
-        label: {
-          float: 'left'
-        }
-      },
-      zoom: {
-        section: {
-          height: '1rem',
-          fontSize: 12,
-          float: 'right'
-        },
-        label: {
-          color: muiTheme.rawTheme.palette.accent3Color,
-          paddingRight: '1rem',
-          fontWeight: 'bold'
-        },
-        link: {
-          color: muiTheme.rawTheme.palette.primary1Color,
-          paddingRight: '0.5rem',
-          textDecoration: 'underline',
-          cursor: 'pointer'
-        },
-        linkActive: {
-          color: muiTheme.rawTheme.palette.textColor,
-          paddingRight: '0.5rem',
-          textDecoration: 'none',
-          cursor: 'default'
-        }
-      }
-    }
-
-    this._xScaleCalculate = function (context, dygraph) {
-      return xScaleCalculate(context, dygraph);
-    }.bind(null, this);
-
-    this._yScaleCalculate = function (context, dygraph) {
-      return yScaleCalculate(context, dygraph);
-    }.bind(null, this);
-
-    this._onChartResize = onChartResize.bind(null, this);
-
-    // Dygraphs Chart Options: Global and per-Series/Axis settings.
-    this._chartOptions = {
-      // Dygraphs global chart options
-      options: {
-        axisLineColor: muiTheme.rawTheme.palette.accent4Color,
-        connectSeparatedPoints: true,  // required for raw+agg overlay
-        interactionModel: chartInteraction,
-        labelsShowZeroValues: true,
-        labelsDiv: `legend-${props.modelId}`,
-        plugins: [RangeSelectorBarChart],
-        rangeSelectorPlotFillColor: muiTheme.rawTheme.palette.primary1FadeColor,
-        rangeSelectorPlotStrokeColor: muiTheme.rawTheme.palette.primary1Color,
-        showRangeSelector: true,
-        underlayCallback: function (context, ...args) {
-          axesCustomLabelsUnderlay(context, ...args);
-          anomalyBarChartUnderlay(context, ...args);
-        }.bind(null, this),
-        xRangePad: 0,
-        yRangePad: 0
-      },
-
-      // main value data chart line (could be either Raw OR Aggregated data)
-      value: {
-        labels: ['Time', 'Value'],
-        axes: {
-          x: {
-            axisLabelOverflow: false,
-            axisLabelWidth: 0,
-            drawAxis: false,
-            drawGrid: false,
-            valueFormatter: (time) => moment.utc(time).format('llll')
-          },
-          y: {
-            axisLabelOverflow: false,
-            axisLabelWidth: 0,
-            drawAxis: false,
-            drawGrid: false,
-            valueFormatter: ::this._legendValueFormatter
-          }
-        },
-        series: {
-          Value: {
-            axis: 'y',
-            color: muiTheme.rawTheme.palette.primary2Color,  // dark blue
-            independentTicks: false,
-            showInRangeSelector: true,  // plot alone in range selector
-            strokeWidth: 2
-          }
-        }
-      },
-
-      // non-aggregated line chart overlay on top of aggregated data line chart
-      raw: {
-        labels: ['NonAggregated'],
-        series: {
-          NonAggregated: {
-            axis: 'y',
-            color: muiTheme.rawTheme.palette.primary1Color,  // light blue
-            independentTicks: false,
-            showInRangeSelector: false,
-            strokeWidth: 2
-          }
-        }
-=======
->>>>>>> 48799da4
       }
     };
   } // constructor
