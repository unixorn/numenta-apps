--- conflicted
+++ resolved
@@ -293,7 +293,6 @@
     let uploaded = this.props.files.filter((file) => file.type === 'uploaded');
     let uploadCount = uploaded.length || 0;
     let userFiles = (
-<<<<<<< HEAD
       <List
         key="uploaded"
         subheader="Your Data"
@@ -309,15 +308,6 @@
         subheaderStyle={this._styles.list}
         >
           {this._renderFiles('sample')}
-=======
-      <List key="1" subheader="Your Data" subheaderStyle={this._styles.list}>
-        {this._renderFiles('uploaded')}
-      </List>
-    );
-    let sampleFiles = (
-      <List key="2" subheader="Sample Data" subheaderStyle={this._styles.list}>
-        {this._renderFiles('sample')}
->>>>>>> ee274e51
       </List>
     );
     let filesList = [sampleFiles];
@@ -329,23 +319,15 @@
     return (
       <nav>
         {filesList}
-<<<<<<< HEAD
-        <Dialog title={deleteConfirmDialog.title}
+        <Dialog
           actionFocus="submit"
           actions={dialogActions}
           onRequestClose={this._dismissDeleteConfirmDialog.bind(this)}
           open={dialogOpen}
           ref="deleteConfirmDialog"
+          title={deleteConfirmDialog.title}
           >
             {deleteConfirmDialog.message}
-=======
-        <Dialog title={confirmDialog.title}
-          ref="confirmDialog"
-          actions={dialogActions}
-          onRequestClose={this._dismissDialog.bind(this)}
-          actionFocus="submit">
-            {confirmDialog.message}
->>>>>>> ee274e51
         </Dialog>
       </nav>
     );
