--- conflicted
+++ resolved
@@ -111,7 +111,6 @@
     }; // chartOptions
   } // constructor
 
-<<<<<<< HEAD
   render() {
     // load data
     let {modelId, showNonAgg} = this.props;
@@ -121,62 +120,6 @@
     let metricData = metricDataStore.getData(modelId);
     let modelData = modelDataStore.getData(modelId);
     let model = modelStore.getModel(modelId);
-=======
-  /**
-   * DyGraphs custom plotter function to draw Anomaly bar charts
-   * @param {Object} event - Dygraph event object reference
-   * @requires RGBColor
-   */
-  _anomalyBarChartPlotter(event) {
-    let context = event.drawingContext;
-    let points = event.points;
-    let yBottom = event.dygraph.toDomYCoord(0);
-
-    points.forEach((point) => {
-      let height = yBottom - point.canvasy;
-      let xCenter = point.canvasx;
-      let xStart = (xCenter - this._anomalyBarWidth / 2);
-      let xEnd = (xCenter + this._anomalyBarWidth / 2);
-      let startColor = new RGBColor(Utils.mapAnomalyColor(0, yBottom)).toRGB();
-      let color, index;
-
-      // every bar has a basic 2px placeholder green line
-      this._chartDrawLine(context, xStart, xEnd, yBottom, startColor);
-      this._chartDrawLine(context, xStart, xEnd, yBottom-1, startColor);
-
-      // draw vertical bar with several horizontal lines in column
-      color = new RGBColor(Utils.mapAnomalyColor(height, yBottom));
-      if (color && 'toRGB' in color) {
-        // @TODO This was originally for anomaly bars that had color gradients
-        //  instead of flat bars. It could probably be optimized to use less
-        //  calls to the <canvas> actually .stroke()ing.
-        for (index=0; index < height; index++) {
-          let y = yBottom - index;
-          this._chartDrawLine(context, xStart, xEnd, y, color.toRGB());
-        }
-      }
-    });
-  }
-
-  /**
-   * DyGraph custom Plotter function to draw a simple horizontal line
-   * @param {Object} context - DyGraph object context
-   * @param {Number} xStart - Starting X coord of line
-   * @param {Number} xEnd - Ending X coord of line
-   * @param {Number} y - Y coord of line
-   * @param {String|Object} color - Color (string or RGBColor object) for line
-   */
-  _chartDrawLine(context, xStart, xEnd, y, color) {
-    context.strokeStyle = color;
-    context.beginPath();
-    context.moveTo(xStart, y);
-    context.lineTo(xEnd, y);
-    context.stroke();
-  }
-
-  render() {
-    let {model, metricData, modelData} = this.props;
->>>>>>> 4aed1b2e
 
     // prep data
     let {options, raw, value} = this._chartOptions;
