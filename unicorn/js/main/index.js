// Copyright © 2015, Numenta, Inc. Unless you have purchased from
// Numenta, Inc. a separate commercial license for this software code, the
// following terms and conditions apply:
//
// This program is free software: you can redistribute it and/or modify it
// under the terms of the GNU Affero Public License version 3 as published by
// the Free Software Foundation.
//
// This program is distributed in the hope that it will be useful, but WITHOUT
// ANY WARRANTY; without even the implied warranty of MERCHANTABILITY or
// FITNESS FOR A PARTICULAR PURPOSE. See the GNU Affero Public License for
// more details.
//
// You should have received a copy of the GNU Affero Public License along with
// this program. If not, see http://www.gnu.org/licenses.
//
// http://numenta.org/licenses/


import {app, BrowserWindow, crashReporter, dialog, Menu} from 'electron';
import bunyan from 'bunyan';
import path from 'path';

import Config from './ConfigService';
import MainMenu from './MainMenu';
import ModelServiceIPC from './ModelServiceIPC';
import ParamFinderServiceIPC from './ParamFinderServiceIPC';

const config = new Config();
const log = bunyan.createLogger({
  level: 'debug',  // @TODO higher for Production
  name: config.get('title')
});
const initialPage = path.join(__dirname, '..', 'browser', 'index.html');

let mainWindow = null; // global ref to keep window object from JS GC
<<<<<<< HEAD
let modelService = null;
let paramFinderService = null;
=======
let modelService;

>>>>>>> 63e1bc18

/**
 * Unicorn: Cross-platform Desktop Application to showcase basic HTM features
 *  to a user using their own data stream or files.
 *
 * Main Electron code Application entry point, initializes browser app.
 */

crashReporter.start({
  companyName: config.get('company'),
  productName: config.get('title'),
  submitURL: '' // @TODO https://discuss.atom.io/t/electron-crash-report-server/20563
});

app.on('window-all-closed', () => {
  // OS X apps stay active until the user quits explicitly Cmd + Q
  if (process.platform !== 'darwin') {
    app.quit();
  }
});


// MAIN

// Electron finished init and ready to create browser window
app.on('ready', () => {
  // set main menu
  Menu.setApplicationMenu(Menu.buildFromTemplate(MainMenu));

  // create browser window
  mainWindow = new BrowserWindow({
    width: 1200,
    height: 720
    // @TODO fill out options
    //  https://github.com/atom/electron/blob/master/docs/api/browser-window.md
  });
  mainWindow.loadURL(`file://${initialPage}`);
  mainWindow.center();
  mainWindow.openDevTools();

  // browser window events
  mainWindow.on('closed', () => {
    mainWindow = null; // dereference single main window object
  });

  // browser window web contents events
  mainWindow.webContents.on('crashed', () => {
    dialog.showErrorBox('Error', 'Application crashed');
  });
  mainWindow.webContents.on('did-fail-load', () => {
    dialog.showErrorBox('Error', 'Application failed to load');
  });
  mainWindow.webContents.on('dom-ready', () => {
    log.info('Electron Main: Renderer DOM is now ready!');
  });

  // Handle IPC commuication for the ModelService
  modelService = new ModelServiceIPC();
  modelService.start(mainWindow.webContents);

  // Handle IPC commuication for the ModelService
  paramFinderService = new ParamFinderServiceIPC();
  paramFinderService.start(mainWindow.webContents);
});<|MERGE_RESOLUTION|>--- conflicted
+++ resolved
@@ -34,13 +34,8 @@
 const initialPage = path.join(__dirname, '..', 'browser', 'index.html');
 
 let mainWindow = null; // global ref to keep window object from JS GC
-<<<<<<< HEAD
 let modelService = null;
 let paramFinderService = null;
-=======
-let modelService;
-
->>>>>>> 63e1bc18
 
 /**
  * Unicorn: Cross-platform Desktop Application to showcase basic HTM features
@@ -97,11 +92,11 @@
     log.info('Electron Main: Renderer DOM is now ready!');
   });
 
-  // Handle IPC commuication for the ModelService
+  // Handle IPC communication for the ModelService
   modelService = new ModelServiceIPC();
   modelService.start(mainWindow.webContents);
 
-  // Handle IPC commuication for the ModelService
+  // Handle IPC communication for the ParamFinderService
   paramFinderService = new ParamFinderServiceIPC();
   paramFinderService.start(mainWindow.webContents);
 });