---
<<<<<<< HEAD
# ESLint Rules: http://eslint.org/docs/rules/

=======
root: true
>>>>>>> 92dcfa11
parser: "babel-eslint"
extends: eslint:recommended
plugins: ["react"]

ecmaFeatures:
  arrowFunctions: true
  binaryLiterals: true
  blockBindings: true
  classes: true
  defaultParams: true
  destructuring: true
  experimentalObjectRestSpread: false
  forOf: true
  generators: true
  globalReturn: false
  jsx: true
  modules: true
  objectLiteralComputedProperties: true
  objectLiteralDuplicateProperties: true
  objectLiteralShorthandMethods: true
  objectLiteralShorthandProperties: true
  octalLiterals: true
  regexUFlag: true
  regexYFlag: true
  restParams: true
  spread: true
  superInFunctions: true
  templateStrings: true
  unicodeCodePointEscapes: true

env:
  browser: true
  commonjs: true
  mocha: true
  node: true
  es6: true
  mocha: true

rules:
  accessor-pairs: 2
  array-bracket-spacing: [2, "never"]
  arrow-parens: 2
  arrow-spacing: 2
  block-scoped-var: 2
  block-spacing: 2
  brace-style: [2, "1tbs"]
  callback-return: 2
  camelcase: [2, {"properties":"never"}]
  comma-dangle: [2, "never"]
  comma-spacing: 2
  comma-style: 2
  complexity: [1, 12]
  computed-property-spacing: 2
  consistent-return: 2
  constructor-super: 2
  curly: 2
  default-case: 1
  dot-location: 0
  dot-notation: 1
  eqeqeq: [2, "smart"]
  eol-last: 2
  func-names: 0
  func-style: [2, "declaration"]
  generator-star-spacing: [2, {"before":false, "after":true}]
  global-require: 1
  guard-for-in: 1
  handle-callback-err: 2
  id-length: [2, {"min":3}]
  id-match: 0
  indent: [2, 2]
  init-declarations: 0
  jsx-quotes: [2, "prefer-double"]
  key-spacing: 2
  linebreak-style: 2
  lines-around-comment: 0
  max-depth: [1, 3]
  max-len: [1, 80]
<<<<<<< HEAD
  max-nested-callbacks: [1,3]
  max-statements: [1, 15]
  new-cap: 2
  new-parens: 2
  newline-after-var: 0
  no-alert: 1
  no-array-constructor: 2
  no-caller: 2
  no-catch-shadow: 2
  no-class-assign: 2
  no-console: 1
  no-const-assign: 2
  no-constant-condition: 0
  no-continue: 1
  no-control-regex: 1
  no-debugger: 2
  no-delete-var: 2
  no-div-regex: 1
  no-dupe-args: 2
  no-dupe-class-members: 2
  no-dupe-keys: 2
  no-duplicate-case: 2
  no-else-return: 2
  no-empty: 2
  no-empty-character-class: 2
  no-empty-label: 2
  no-eq-null: 2
  no-eval: 2
  no-ex-assign: 2
  no-extra-bind: 2
  no-extra-boolean-cast: 2
  no-extra-parens: 2
  no-extra-semi: 2
=======
  new-cap: 1
  no-console: 1
  no-empty: 1
>>>>>>> 92dcfa11
  no-extend-native: 2
  no-fallthrough: 2
  no-floating-decimal: 2
  no-func-assign: 1
  no-implicit-coercion: 2
  no-implied-eval: 2
  no-inline-comments: 0
  no-inner-declarations: 2
  no-invalid-regexp: 2
  no-invalid-this: 2
  no-irregular-whitespace: 2
  no-iterator: 2
  no-labels: 2
  no-label-var: 2
  no-lone-blocks: 2
  no-lonely-if: 2
  no-loop-func: 1
  no-mixed-requires: 0
  no-mixed-spaces-and-tabs: 2
  no-multi-spaces: 2
  no-multi-str: 2
  no-multiple-empty-lines: [2, {"max":2}]
  no-native-reassign: 2
  no-negated-condition: 0
  no-negated-in-lhs: 2
  no-nested-ternary: 2
  no-new: 2
  no-new-func: 2
  no-new-object: 2
  no-new-require: 2
  no-new-wrappers: 2
  no-obj-calls: 2
  no-octal: 2
  no-octal-escape: 2
  no-param-reassign: 1
  no-path-concat: 2
  no-process-env: 2
  no-process-exit: 2
  no-proto: 2
  no-redeclare: 2
  no-regex-spaces: 2
  no-restricted-modules: 0
  no-restricted-syntax: 0
  no-return-assign: 2
  no-script-url: 2
  no-self-compare: 2
  no-sequences: 2
  no-shadow: 2
  no-shadow-restricted-names: 2
  no-spaced-func: 2
  no-sparse-arrays: 2
  no-sync: 1
  no-this-before-super: 2
  no-throw-literal: 2
  no-trailing-spaces: 2
  no-undef: 2
  no-undef-init: 2
  no-undefined: 2
  no-underscore-dangle: 0
  no-unexpected-multiline: 2
  no-unneeded-ternary: 2
  no-unreachable: 2
  no-unused-expressions: 2
  no-unused-vars: [2, {"vars":"all", "args":"none"}]
  no-use-before-define: [2, "nofunc"]
  no-useless-call: 2
  no-useless-concat: 2
  no-var: 1
  no-void: 2
  no-warning-comments: 1
  no-with: 2
  object-curly-spacing: [2, "never"]
  object-shorthand: 2
  one-var: [2, {"uninitialized":"always", "initialized":"never"}]
  operator-assignment: 2
  operator-linebreak: 2
  padded-blocks: 0
  prefer-arrow-callback: 1
  prefer-const: 1
  prefer-reflect: 1
  prefer-spread: 2
  prefer-template: 2
  quotes: [2, "single", "avoid-escape"]
  quote-props: [2, "as-needed"]
  radix: 2
  require-jsdoc: 1
  require-yield: 1
  semi: [2, "always"]
  semi-spacing: 2
  sort-vars: 1
  space-after-keywords: [2, "always"]
  space-before-blocks: [2, "always"]
  space-before-function-paren: [2, {"anonymous":"always", "named":"never"}]
  space-before-keywords: [2, "always"]
  space-in-parens: [2, "never"]
  space-infix-ops: 2
  space-return-throw-case: 2
  space-unary-ops: 2
  spaced-comment: [2, "always"]
  strict: [2, "global"]
  use-isnan: 2
  valid-jsdoc: 1
  valid-typeof: 2
  vars-on-top: 2
  wrap-iife: 2
  wrap-regex: 0
  yoda: 0<|MERGE_RESOLUTION|>--- conflicted
+++ resolved
@@ -1,13 +1,17 @@
 ---
-<<<<<<< HEAD
 # ESLint Rules: http://eslint.org/docs/rules/
 
-=======
+extends: eslint:recommended
+parser: "babel-eslint"
+plugins: ["react"]
 root: true
->>>>>>> 92dcfa11
-parser: "babel-eslint"
-extends: eslint:recommended
-plugins: ["react"]
+
+env:
+  browser: true
+  es6: true
+  commonjs: true
+  mocha: true
+  node: true
 
 ecmaFeatures:
   arrowFunctions: true
@@ -35,14 +39,6 @@
   templateStrings: true
   unicodeCodePointEscapes: true
 
-env:
-  browser: true
-  commonjs: true
-  mocha: true
-  node: true
-  es6: true
-  mocha: true
-
 rules:
   accessor-pairs: 2
   array-bracket-spacing: [2, "never"]
@@ -54,49 +50,37 @@
   callback-return: 2
   camelcase: [2, {"properties":"never"}]
   comma-dangle: [2, "never"]
-  comma-spacing: 2
   comma-style: 2
   complexity: [1, 12]
   computed-property-spacing: 2
-  consistent-return: 2
   constructor-super: 2
-  curly: 2
   default-case: 1
   dot-location: 0
-  dot-notation: 1
   eqeqeq: [2, "smart"]
-  eol-last: 2
   func-names: 0
   func-style: [2, "declaration"]
   generator-star-spacing: [2, {"before":false, "after":true}]
   global-require: 1
-  guard-for-in: 1
+  guard-for-in: 0
   handle-callback-err: 2
-  id-length: [2, {"min":3}]
+  id-length: [2, {"min":3, "properties":"never"}]
   id-match: 0
   indent: [2, 2]
   init-declarations: 0
   jsx-quotes: [2, "prefer-double"]
-  key-spacing: 2
   linebreak-style: 2
   lines-around-comment: 0
   max-depth: [1, 3]
   max-len: [1, 80]
-<<<<<<< HEAD
   max-nested-callbacks: [1,3]
-  max-statements: [1, 15]
-  new-cap: 2
-  new-parens: 2
+  max-statements: [1, 20] # @TODO slowly decrement and fix
+  new-cap: 1
   newline-after-var: 0
-  no-alert: 1
-  no-array-constructor: 2
-  no-caller: 2
-  no-catch-shadow: 2
   no-class-assign: 2
   no-console: 1
   no-const-assign: 2
   no-constant-condition: 0
-  no-continue: 1
+  no-continue: 0 # @TODO? fix and turn on
   no-control-regex: 1
   no-debugger: 2
   no-delete-var: 2
@@ -106,100 +90,63 @@
   no-dupe-keys: 2
   no-duplicate-case: 2
   no-else-return: 2
-  no-empty: 2
+  no-empty: 1
   no-empty-character-class: 2
-  no-empty-label: 2
   no-eq-null: 2
-  no-eval: 2
   no-ex-assign: 2
-  no-extra-bind: 2
+  no-extend-native: 2
   no-extra-boolean-cast: 2
-  no-extra-parens: 2
   no-extra-semi: 2
-=======
-  new-cap: 1
-  no-console: 1
-  no-empty: 1
->>>>>>> 92dcfa11
-  no-extend-native: 2
   no-fallthrough: 2
   no-floating-decimal: 2
   no-func-assign: 1
   no-implicit-coercion: 2
-  no-implied-eval: 2
   no-inline-comments: 0
   no-inner-declarations: 2
   no-invalid-regexp: 2
   no-invalid-this: 2
   no-irregular-whitespace: 2
-  no-iterator: 2
-  no-labels: 2
-  no-label-var: 2
-  no-lone-blocks: 2
   no-lonely-if: 2
-  no-loop-func: 1
   no-mixed-requires: 0
   no-mixed-spaces-and-tabs: 2
-  no-multi-spaces: 2
-  no-multi-str: 2
   no-multiple-empty-lines: [2, {"max":2}]
-  no-native-reassign: 2
   no-negated-condition: 0
   no-negated-in-lhs: 2
   no-nested-ternary: 2
-  no-new: 2
-  no-new-func: 2
-  no-new-object: 2
   no-new-require: 2
-  no-new-wrappers: 2
   no-obj-calls: 2
   no-octal: 2
-  no-octal-escape: 2
-  no-param-reassign: 1
+  no-param-reassign: 0
   no-path-concat: 2
   no-process-env: 2
-  no-process-exit: 2
-  no-proto: 2
   no-redeclare: 2
   no-regex-spaces: 2
   no-restricted-modules: 0
   no-restricted-syntax: 0
-  no-return-assign: 2
-  no-script-url: 2
   no-self-compare: 2
-  no-sequences: 2
-  no-shadow: 2
-  no-shadow-restricted-names: 2
-  no-spaced-func: 2
   no-sparse-arrays: 2
   no-sync: 1
   no-this-before-super: 2
   no-throw-literal: 2
-  no-trailing-spaces: 2
   no-undef: 2
-  no-undef-init: 2
   no-undefined: 2
-  no-underscore-dangle: 0
   no-unexpected-multiline: 2
   no-unneeded-ternary: 2
   no-unreachable: 2
-  no-unused-expressions: 2
   no-unused-vars: [2, {"vars":"all", "args":"none"}]
-  no-use-before-define: [2, "nofunc"]
   no-useless-call: 2
   no-useless-concat: 2
-  no-var: 1
+  no-var: 0 # enable when es5 is gone
   no-void: 2
   no-warning-comments: 1
-  no-with: 2
   object-curly-spacing: [2, "never"]
-  object-shorthand: 2
+  object-shorthand: 0 # enable when es5 is gone
   one-var: [2, {"uninitialized":"always", "initialized":"never"}]
   operator-assignment: 2
   operator-linebreak: 2
   padded-blocks: 0
-  prefer-arrow-callback: 1
-  prefer-const: 1
+  prefer-arrow-callback: 0 # enable when es5 is gone
+  prefer-const: 0
   prefer-reflect: 1
   prefer-spread: 2
   prefer-template: 2
@@ -208,23 +155,17 @@
   radix: 2
   require-jsdoc: 1
   require-yield: 1
-  semi: [2, "always"]
-  semi-spacing: 2
   sort-vars: 1
   space-after-keywords: [2, "always"]
   space-before-blocks: [2, "always"]
   space-before-function-paren: [2, {"anonymous":"always", "named":"never"}]
   space-before-keywords: [2, "always"]
   space-in-parens: [2, "never"]
-  space-infix-ops: 2
-  space-return-throw-case: 2
-  space-unary-ops: 2
   spaced-comment: [2, "always"]
   strict: [2, "global"]
   use-isnan: 2
-  valid-jsdoc: 1
+  valid-jsdoc: 0 # @TODO enable later when more time to fill out dox
   valid-typeof: 2
   vars-on-top: 2
   wrap-iife: 2
-  wrap-regex: 0
-  yoda: 0+  wrap-regex: 0