--- conflicted
+++ resolved
@@ -18,7 +18,7 @@
  * http://numenta.org/licenses/
  * -------------------------------------------------------------------------- */
 
- 'use strict';
+'use strict';
 
 
 /**
@@ -43,9 +43,9 @@
 /**
  *
  */
- var FileServer = function() {
-
- };
+var FileServer = function() {
+
+};
 
 
 /**
@@ -53,7 +53,7 @@
  *
  * @param  {String}   filename: The absolute path of the CSV file to load
  */
- FileServer.prototype.getContents = function(filename, callback) {
+FileServer.prototype.getContents = function(filename, callback) {
   fs.readFile(filename, function(err, data) {
     if (err) {
       console.error(filename + ':' + err);
@@ -65,7 +65,7 @@
 /**
  * Get a list of sample files embedded with the application
  */
- FileServer.prototype.getSampleFiles = function(callback) {
+FileServer.prototype.getSampleFiles = function(callback) {
   fs.readdir(SAMPLES_FILE_PATH, function(err, data) {
     var files = [];
     if (data) {
@@ -88,9 +88,9 @@
 
 
 /**
- * Get a list of uploaded files 
- */
- FileServer.prototype.getUploadedFiles = function(file, callback) {
+ * Get a list of uploaded files
+ */
+FileServer.prototype.getUploadedFiles = function(file, callback) {
 
   var formattedFile = {
     name: file.name,
@@ -99,7 +99,7 @@
     metrics: []
   };
 
-  this.getFields(formattedFile.filename, {} ,(error, fields) => {
+  this.getFields(formattedFile.filename, {}, (error, fields) => {
     if (error) {
       console.log('Error loading metrics for file:', formattedFile, error);
       callback(error);
@@ -128,7 +128,7 @@
  *                             }
  *                             </code>
  */
- FileServer.prototype.getFields = function(filename, options, callback) {
+FileServer.prototype.getFields = function(filename, options, callback) {
 
   // "options" is optional
   if (callback === undefined && typeof options == 'function') {
@@ -145,34 +145,34 @@
 
   let stream = fs.createReadStream(path.resolve(filename));
   stream.pipe(csv(options))
-  .once('data', function(data) {
-    if (data) {
-      let fields = [];
-      for (let fieldName in data) {
-        let val = data[fieldName];
-        let field = {
-          name: fieldName,
-          type: 'string'
-        };
-        if (Number.isFinite(Number(val))) {
-          field.type = 'number';
-        } else if (Number.isFinite(Date.parse(val))) {
-          field.type = 'date';
+    .once('data', function(data) {
+      if (data) {
+        let fields = [];
+        for (let fieldName in data) {
+          let val = data[fieldName];
+          let field = {
+            name: fieldName,
+            type: 'string'
+          };
+          if (Number.isFinite(Number(val))) {
+            field.type = 'number';
+          } else if (Number.isFinite(Date.parse(val))) {
+            field.type = 'date';
+          }
+          fields.push(field);
         }
-        fields.push(field);
-      }
-      callback(null, fields);
-      stream.unpipe();
-      stream.destroy();
-    }
-  })
-  .on('error', function(error) {
-    console.error('Error loading fields: ', error, filename);
-    callback(error);
-  })
-  .on('end', function() {
-    callback();
-  });
+        callback(null, fields);
+        stream.unpipe();
+        stream.destroy();
+      }
+    })
+    .on('error', function(error) {
+      console.error('Error loading fields: ', error, filename);
+      callback(error);
+    })
+    .on('end', function() {
+      callback();
+    });
 };
 
 /**
@@ -202,7 +202,7 @@
  * @param  {Function} callback: This callback to be called on every record.
  *                              <code>function(error, data)</code>
  */
- FileServer.prototype.getData = function(filename, options, callback) {
+FileServer.prototype.getData = function(filename, options, callback) {
 
   // "options" is optional
   if (callback === undefined && typeof options == 'function') {
@@ -223,7 +223,6 @@
   let limit = options.limit;
   let stream = fs.createReadStream(path.resolve(filename));
   stream.pipe(csv(options))
-<<<<<<< HEAD
     .on('data', function(data) {
       if (limit > 0) {
         callback(null, data);
@@ -245,25 +244,6 @@
     .on('end', function() {
       callback();
     });
-=======
-  .on('data', function(data) {
-    if (limit > 0) {
-      callback(null, data);
-    }
-    if (limit === 0) {
-      stream.unpipe();
-      stream.destroy();
-    }
-    limit -= 1;
-  })
-  .on('error', function(error) {
-    console.error('Error loading file: ', filename, error);
-    callback(error);
-  })
-  .on('end', function() {
-    callback();
-  });
->>>>>>> 071edd9d
 };
 
 // EXPORTS
