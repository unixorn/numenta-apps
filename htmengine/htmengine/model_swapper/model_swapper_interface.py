--- conflicted
+++ resolved
@@ -70,11 +70,7 @@
 from collections import namedtuple
 import datetime
 import json
-<<<<<<< HEAD
-=======
 import numbers
-import time
->>>>>>> fe076012
 import types
 import uuid
 import weakref
@@ -414,19 +410,13 @@
       "Expected int or long as status, but got: " + repr(status))
 
     if status == 0:
-<<<<<<< HEAD
-      assert isinstance(anomalyScore, (int, long, float)), (
-        "Expected numeric anomaly score with status=0, but got: " +
-        repr(anomalyScore))
+      assert isinstance(anomalyScore, numbers.Number), (
+        "Expected numeric anomaly score with status=0, but got: {} ({})".format(
+          repr(anomalyScore), type(anomalyScore)))
       assert (multiStepBestPredictions is None or
               isinstance(multiStepBestPredictions, dict)), \
         ("Expected None or dict multi-step best predictions with status=0, but "
          "got: " + repr(multiStepBestPredictions))
-=======
-      assert isinstance(anomalyScore, numbers.Number), (
-        "Expected numeric anomaly score with status=0, but got: {} ({})".format(
-          repr(anomalyScore), type(anomalyScore)))
->>>>>>> fe076012
       assert errorMessage is None, (
         "Unexpected errorMessage with status=0: " + repr(errorMessage))
     else:
